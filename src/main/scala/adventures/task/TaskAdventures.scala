--- conflicted
+++ resolved
@@ -52,13 +52,8 @@
     * The conversion is complex so we have decided to refactor it out to another remote microservice.
     * Make use of both of these services to return the current temperature in fahrenheit.
     */
-<<<<<<< HEAD
-  def getCurrentTempInFAgain(currentTemp: () => Task[Int], convertor: Int => Task[Int]): Task[Int] = {
-    currentTemp().flatMap(convertor)
-=======
   def getCurrentTempInFAgain(currentTemp: () => Task[Int], converter: Int => Task[Int]): Task[Int] = {
-    ???
->>>>>>> 8121a670
+    currentTemp().flatMap(converter)
   }
 
   /**
